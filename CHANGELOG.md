--- conflicted
+++ resolved
@@ -6,12 +6,9 @@
 
 ### Added
 
-<<<<<<< HEAD
+- Support configuring the scaler reconcile interval ([#61]).
 - Add simple web-based dashboard that shows the current state and query counts of all clusters.
   This makes it easier to debug state transitions of clusters ([#62]).
-=======
-- Support configuring the scaler reconcile interval ([#61]).
->>>>>>> e0d4e3bc
 
 ### Changed
 
@@ -22,11 +19,8 @@
 - Reduce max poll delay from 10s to 3s to have better client responsiveness
 
 [#57]: https://github.com/stackabletech/trino-lb/pull/57
-<<<<<<< HEAD
+[#61]: https://github.com/stackabletech/trino-lb/pull/61
 [#62]: https://github.com/stackabletech/trino-lb/pull/62
-=======
-[#61]: https://github.com/stackabletech/trino-lb/pull/61
->>>>>>> e0d4e3bc
 
 ## [0.3.2] - 2024-08-20
 
