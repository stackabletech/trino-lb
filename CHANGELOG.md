# Changelog

All notable changes to this project will be documented in this file.

## [Unreleased]

### Added

<<<<<<< HEAD
- The Stackable scaler now ensures that a `TrinoCluster` has changed to `ready` more than 5 seconds
  ago before marking it as `ready` ([#68]).

[#68]: https://github.com/stackabletech/trino-lb/pull/68
=======
- Support configuring compression for OTEL ([#70]).
- Improve tracing details by adding a `tower_http::trace::TraceLayer` that creates spans for every HTTP request ([#71]).
- Support compressing HTTP contents, previously the content was always uncompressed.
  This consumes more CPU, but also reduces the data amount sent to Trino clients.
  E.g. `trino-cli` by default asks for `gzip` compressed content ([#74]).

### Changed

- Improve tracing for running queries on Trino, adding spans for the request to Trino and parsing ([#71]).
- Improve performance by using [`serde_json::value::RawValue`](https://docs.rs/serde_json/latest/serde_json/value/struct.RawValue.html) for the `data` and `columns` attributes to avoid unneeded deserialization and serialization of them ([#73]).

[#70]: https://github.com/stackabletech/trino-lb/pull/70
[#71]: https://github.com/stackabletech/trino-lb/pull/71
[#73]: https://github.com/stackabletech/trino-lb/pull/73
[#74]: https://github.com/stackabletech/trino-lb/pull/74
>>>>>>> 0131bd98

## [0.4.1] - 2025-03-03

### Fixed

- Add the `libpython3-dev` package to the container image. This prevented the startup of trino-lb ([#66]).

[#66]: https://github.com/stackabletech/trino-lb/pull/66

## [0.4.0] - 2025-02-28

### Added

- Support configuring the scaler reconcile interval ([#61]).
- Add simple web-based dashboard that shows the current state and query counts of all clusters.
  This makes it easier to debug state transitions of clusters ([#62]).
- Add `Unhealthy` cluster state.
  This state is entered once the readiness check of a cluster in the `Ready` state fails.
  The cluster will remain in the `Unhealthy` state until the scaler marks that cluster as `Ready` again.
  `Unhealthy` clusters won't get any new queries; if all clusters are unhealthy, new queries will be queued.
  The cluster health check interval can be configured using the scaler reconcile interval ([#63]).

### Changed

- Set defaults to oci ([#57]).

### Fixed

- Reduce max poll delay from 10s to 3s to have better client responsiveness

[#57]: https://github.com/stackabletech/trino-lb/pull/57
[#61]: https://github.com/stackabletech/trino-lb/pull/61
[#62]: https://github.com/stackabletech/trino-lb/pull/62
[#63]: https://github.com/stackabletech/trino-lb/pull/63

## [0.3.2] - 2024-08-20

### Changed

- Don't use the `aws-lc-rs` crate (introduced in [#45]), as it broke the Tilt build ([#46]).

### Fixed

- Fix division by zero when all clusters of a cluster group are not ready to accept queries ([#47]).

[#46]: https://github.com/stackabletech/trino-lb/pull/46
[#47]: https://github.com/stackabletech/trino-lb/pull/47

## [0.3.1] - 2024-08-16

### Fixed

- Install default crypto provider, this prevent servers using https from starting ([#45]).

[#45]: https://github.com/stackabletech/trino-lb/pull/45

## [0.3.0] - 2024-08-15

### Added

- Added a configuration to specify the port numbers for `http`, `https` and `metrics` ([#43]).

### Changed

- BREAKING: Ensure no unknown config properties have been set. This is to make the user aware that what he tried to configure is not a valid configuration. You may need to adapt your configuration and remove any unknown properties ([#43]).
- Bump dependencies, such as `opentelemetry` 0.23 -> 0.24, `kube` 0.92 -> 0.93 and `redis` 0.25 -> 0.26 ([#41]).

[#41]: https://github.com/stackabletech/trino-lb/pull/41
[#43]: https://github.com/stackabletech/trino-lb/pull/43

## [0.2.3] - 2024-07-01

### Fixed

- URL-escape trino cluster credentials ([#40]).

[#40]: https://github.com/stackabletech/trino-lb/pull/40

## [0.2.2] - 2024-06-28

### Fixed

- Periodically set all clusters that are not scaled to `Ready`. Previously this was only done during startup, which
  caused problems when the persistence was wiped while trino-lb is running ([#37]).

[#37]: https://github.com/stackabletech/trino-lb/pull/37

## [0.2.1] - 2024-06-21

### Fixed

- Use redis [`ConnectionManager`](https://docs.rs/redis/latest/redis/aio/struct.ConnectionManager.html) to reconnect on
  Redis connection failures. Previously trino-lb would stop working once the Redis Pod restarted. This change only
  affects the single Redis instance connection, *not* the cluster mode connection, as a
  [ClusterConnection](https://docs.rs/redis/latest/redis/cluster/struct.ClusterConnection.html) does not seem to support
  a [`ConnectionManager`](https://docs.rs/redis/latest/redis/aio/struct.ConnectionManager.html) ([#34]).

[#34]: https://github.com/stackabletech/trino-lb/pull/34

## [0.2.0] - 2024-04-07

### Added

- BREAKING: Add support for single instance redis persistence (without Redis cluster mode).
  This is breaking, because you need to set `trinoLb.persistence.redis.clusterMode: true` in your config to keep using
  the cluster mode ([#15]).

[#15]: https://github.com/stackabletech/trino-lb/pull/15

## [0.1.0] - 2024-01-16<|MERGE_RESOLUTION|>--- conflicted
+++ resolved
@@ -6,12 +6,8 @@
 
 ### Added
 
-<<<<<<< HEAD
 - The Stackable scaler now ensures that a `TrinoCluster` has changed to `ready` more than 5 seconds
   ago before marking it as `ready` ([#68]).
-
-[#68]: https://github.com/stackabletech/trino-lb/pull/68
-=======
 - Support configuring compression for OTEL ([#70]).
 - Improve tracing details by adding a `tower_http::trace::TraceLayer` that creates spans for every HTTP request ([#71]).
 - Support compressing HTTP contents, previously the content was always uncompressed.
@@ -23,11 +19,11 @@
 - Improve tracing for running queries on Trino, adding spans for the request to Trino and parsing ([#71]).
 - Improve performance by using [`serde_json::value::RawValue`](https://docs.rs/serde_json/latest/serde_json/value/struct.RawValue.html) for the `data` and `columns` attributes to avoid unneeded deserialization and serialization of them ([#73]).
 
+[#68]: https://github.com/stackabletech/trino-lb/pull/68
 [#70]: https://github.com/stackabletech/trino-lb/pull/70
 [#71]: https://github.com/stackabletech/trino-lb/pull/71
 [#73]: https://github.com/stackabletech/trino-lb/pull/73
 [#74]: https://github.com/stackabletech/trino-lb/pull/74
->>>>>>> 0131bd98
 
 ## [0.4.1] - 2025-03-03
 
